"""The Test file for The New Parser (Marker Classes)."""

import pytest

from sqlfluff.core.parser import KeywordSegment, StringParser
from sqlfluff.core.parser.context import RootParseContext
from sqlfluff.core.parser.segments import EphemeralSegment


@pytest.fixture(scope="module")
def raw_seg_list(generate_test_segments):
    """A generic list of raw segments to test against."""
    return generate_test_segments(["bar", "foo", "bar"])


def test__parser__core_keyword(raw_seg_list):
    """Test the Mystical KeywordSegment."""
    # First make a keyword
    FooKeyword = StringParser("foo", KeywordSegment)
    # Check it looks as expected
<<<<<<< HEAD
    assert issubclass(FooKeyword, KeywordSegment)
    assert FooKeyword.__name__.startswith("FOO_KeywordSegment")
    assert FooKeyword._template == "FOO"
=======
    assert FooKeyword.template == "FOO"
>>>>>>> 777fadb2
    with RootParseContext(dialect=None) as ctx:
        # Match it against a list and check it doesn't match
        assert not FooKeyword.match(raw_seg_list, parse_context=ctx)
        # Match it against a the first element and check it doesn't match
        assert not FooKeyword.match(raw_seg_list[0], parse_context=ctx)
        # Match it against a the first element as a list and check it doesn't match
        assert not FooKeyword.match([raw_seg_list[0]], parse_context=ctx)
        # Match it against the final element (returns tuple)
        m = FooKeyword.match(raw_seg_list[1], parse_context=ctx)
        assert m
        assert m.matched_segments[0].raw == "foo"
        assert isinstance(m.matched_segments[0], KeywordSegment)
        # Match it against the final element as a list
        assert FooKeyword.match([raw_seg_list[1]], parse_context=ctx)
        # Match it against a list slice and check it still works
        assert FooKeyword.match(raw_seg_list[1:], parse_context=ctx)


def test__parser__core_ephemeral_segment(raw_seg_list):
    """Test the Mystical KeywordSegment."""
    # First make a keyword
    BarKeyword = StringParser("bar", KeywordSegment)

    ephemeral_segment = EphemeralSegment(
        segments=raw_seg_list[:1],
        pos_marker=None,
        parse_grammar=BarKeyword,
        name="foobar",
    )

    with RootParseContext(dialect=None) as ctx:
        # Parse it and make sure we don't get an EphemeralSegment back
        res = ephemeral_segment.parse(ctx)
        assert isinstance(res, tuple)
        elem = res[0]
        assert not isinstance(elem, EphemeralSegment)
        assert isinstance(elem, KeywordSegment)<|MERGE_RESOLUTION|>--- conflicted
+++ resolved
@@ -18,13 +18,7 @@
     # First make a keyword
     FooKeyword = StringParser("foo", KeywordSegment)
     # Check it looks as expected
-<<<<<<< HEAD
-    assert issubclass(FooKeyword, KeywordSegment)
-    assert FooKeyword.__name__.startswith("FOO_KeywordSegment")
-    assert FooKeyword._template == "FOO"
-=======
     assert FooKeyword.template == "FOO"
->>>>>>> 777fadb2
     with RootParseContext(dialect=None) as ctx:
         # Match it against a list and check it doesn't match
         assert not FooKeyword.match(raw_seg_list, parse_context=ctx)
