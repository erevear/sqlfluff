# Changelog

All notable changes to this project will be documented in this file.

The format is based on [Keep a Changelog](https://keepachangelog.com/en/1.0.0/),
and this project adheres to [Semantic Versioning](https://semver.org/spec/v2.0.0.html).

## [Unreleased]

<<<<<<< HEAD
### Changed

- Fixed the "inconsistent" bug in L010. Thanks [@nolanbconaway](https://github.com/nolanbconaway)
=======
### Added

- `--format` option to the `parse` command that allows a yaml output. This
  is mostly to make test writing easier in the development process but
  might also be useful for other things.
- Parsing of set operations like `UNION`.
>>>>>>> c390b493

## [0.2.4] - 2019-12-06

### Added

- A `--code-only` option to the `parse` command to spit out a more
  simplified output with only the code elements.
- Rules can now optionally override the description of the violation
  and pass that back via the `LintingResult`.

### Changed

- Bugfix, correct missing files in `setup.py` `install_requires` section.
- Better parsing of the *not equal* operator.
- Added more exclusions to identifier reserved words to fix cross joins.
- At verbosity levels 2 or above, the root config is printed and then any
  diffs to that for specific files are also printed.
- Linting and parsing of directories now reports files in alphabetical
  order. Thanks [@barrywhart](https://github.com/barrywhart).
- Better python 2.7 stability. Thanks [@barrywhart](https://github.com/barrywhart).
- Fixing parsing of `IN`/`NOT IN` and `IS`/`IS NOT`.

## [0.2.3] - 2019-12-02

### Changed

- Bugfix, default config not included.

## [0.2.2] - 2019-12-02

### Changed

- Tweek rule L005 to report more sensibly with newlines.
- Rework testing of rules to be more modular.
- Fix a config file bug if no root config file was present for some
  values. Thanks [@barrywhart](https://github.com/barrywhart).
- Lexing rules are now part of the dialect rather than a
  global so that they can be overriden by other dialects
  when we get to that stage.

## [0.2.0] - 2019-12-01

### Added

- Templating support (jinja2, python or raw).
  - Variables + Macros.
  - The `fix` command is also sensitive to fixing over templates
    and will skip certain fixes if it feels that it's conflicted.
- Config file support, including specifying context for the templater.
- Documentation via Sphinx and readthedocs.
  - Including a guide on the role of SQL in the real world.
    Assisted by [@barrywhart](https://github.com/barrywhart).
- Documentation LINTING (given we're a linting project) introduced in CI.
- Reimplemented L006 & L007 which lint whitespace around operators.
- Ability to configure rule behaviour direclty from the config file.
- Implemented L010 to lint capitalisation of keywords.
- Allow casting in the parser using the `::` operator.
- Implemented `GROUP BY`and `LIMIT`.
- Added `ORDER BY` using indexes and expressions.
- Added parsing of `CASE` statements.
- Support for window/aggregate functions.
- Added linting and parsing of alias expressions.

### Changed

- Fixed a bug which could cause potential infinite recursion in configuration
- Changed how negative literals are handled, so that they're now a compound segment
  rather than being identified at the lexing stage. This is to allow the parser
  to resolve the potential ambiguity.
- Restructure of rule definitions to be more streamlined and also enable
  autodocumentation. This includes a more complete `RuleSet` class which now
  holds the filtering code.
- Corrected logging in fix mode not to duplicate the reporting of errors.
- Now allows insert statements with a nested `with` clause.
- Fixed verbose logging during parsing.
- Allow the `Bracketed` grammar to optionally match empty brackets using
  the optional keyword.

## [0.1.5] - 2019-11-11

### Added

- Python 3.8 Support!

### Changed

- Moved some of the responsibility for formatted logging into the linter to mean that we can
  log progressively in large directories.
- Fixed a bug in the grammar where one of the return values was messed up.

## [0.1.4] - 2019-11-10

### Added

- Added a `--exclude-rules` argument to most of the commands to allow rule users
  to exclude specific subset of rules, by [@sumitkumar1209](https://github.com/sumitkumar1209)
- Added lexing for `!=`, `~` and `::`.
- Added a new common segment: `LambdaSegment` which allows matching based on arbitrary
  functions which can be applied to segments.
- Recursive Expressions for both arithmetic and functions, based heavily off the grammar
  provided by the guys at [CockroachDB](https://www.cockroachlabs.com/docs/stable/sql-grammar.html#select_stmt).
- An `Anything` grammar, useful in matching rather than in parsing to match anything.

### Changed

- Complete rewrite of the bracket counting functions, using some centralised class methods
  on the `BaseGrammar` class to support common matching features across multiple grammars.
  In particular this affects the `Delimited` grammar which is now *much simpler* but does
  also require *slightly* more liberal use of terminators to match effectively.
- Rather than passing around multiple variables during parsing and matching, there is now
  a `ParseContext` object which contains things like the dialect and various depths. This
  simplifies the parsing and matching code significantly.
- Bracket referencing is now done from the dialect directly, rather than in individual
  Grammars (except the `Bracketed` grammar, which still implements it directly). This
  takes out some originally duplicated code.
- Corrected the parsing of ordering keywords in and `ORDER BY` clause.

### Removed

- Removed the `bracket_sensitive_forward_match` method from the `BaseGrammar`. It was ugly
  and not flexible enough. It's been replaced by a suite of methods as described above.

## [0.1.3] - 2019-10-30

### Changed

- Tweak to the L001 rule so that it doesn't crash the whole thing.

## [0.1.2] - 2019-10-30

### Changed

- Fixed the errors raised by the lexer.

## [0.1.1] - 2019-10-30

### Changed

- Fixed which modules from sqlfluff are installed in the setup.py. This affects
  the `version` command.

## [0.1.0] - 2019-10-29

### Changed

- *Big Rewrite - some loss in functionality might be apparent compared
  to pre-0.1.0. Please submit any major problems as issues on github*
- Changed unicode handling for better escape codes in python 2.
  Thanks [@mrshu](https://github.com/mrshu)
- BIG rewrite of the parser, completely new architecture. This introduces
  breaking changes and some loss of functionality while we catch up.
  - In particular, matches now return partial matches to speed up parsing.
  - The `Delimited` matcher has had a significant re-write with a major
    speedup and broken the dependency on `Sequence`.
  - Rewrite of `StartsWith` and `Sequence` to use partial matches properly.
  - Different treatment of numeric literals.
  - Both `Bracketed` and `Delimited` respect bracket counting.
  - MASSIVE rewrite of `Bracketed`.
- Grammars now have timers.
- Joins properly parsing,
- Rewrite of logging to selectively output commands at different levels
  of verbosity. This uses the `verbosity_logger` method.
- Added a command line `sqlfluff parse` option which runs just the parsing step
  of the process to better understand how a file is being parsed. This also
  has options to configure how deep we recurse.
- Complete Re-write of the rules section, implementing new `crawlers` which
  implement the linting rules. Now with inbuilt fixers in them.
- Old rules removed and re implemented so we now have parity with the old rule sets.
- Moved to using Ref mostly within the core grammar so that we can have recursion.
- Used recursion to do a first implementation of arithmetic parsing. Including a test for it.
- Moved the main grammar into a seperate dialect and renamed source and test files accordingly.
- Moved to file-based tests for the ansi dialect to make it easier to test using the tool directly.
- As part of file tests - expected outcomes are now encoded in yaml to make it easier to write new tests.
- Vastly improved readability and debugging potential of the _match logging.
- Added support for windows line endings in the lexer.

## [0.0.7] - 2018-11-19

### Added

- Added a `sqlfluff fix` as a command to implement auto-fixing of linting
  errors. For now only `L001` is implemented as a rule that can fix things.
- Added a `rules` command to introspect the available rules.
- Updated the cli table function to use the `testwrap` library and also
  deal a lot better with longer values.
- Added a `--rules` argument to most of the commands to allow rule users
  to focus their search on a specific subset of rules.

### Changed

- Refactor the cli tests to use the click CliRunner. Much faster

## [0.0.6] - 2018-11-15

### Added

- Number matching

### Changed

- Fixed operator parsing and linting (including allowing the exception of `(*)`)

## [0.0.5] - 2018-11-15

### Added

- Much better documentation including the DOCS.md

### Changed

- Fixed comma parsing and linting

## [0.0.4] - 2018-11-14

### Added

- Added operator regexes
- Added a priority for matchers to resolve some ambiguity
- Added tests for operator regexes
- Added ability to initialise the memory in rules

## [0.0.3] - 2018-11-14

### Added

- Refactor of rules to allow rules with memory
- Adding comma linting rules (correcting the single character matchers)
- Adding mixed indentation linting rules
- Integration with CircleCI, CodeCov and lots of badges

### Changed

- Changed import of version information to fix bug with importing config.ini
- Added basic violations/file reporting for some verbosities
- Refactor of rules to simplify definition
- Refactor of color cli output to make it more reusable

## [0.0.2] - 2018-11-09

### Added

- Longer project description
- Proper exit codes
- colorama for colored output

### Changed

- Significant CLI changes
- Much improved output from CLI

## [0.0.1] - 2018-11-07

### Added

- Initial Commit! - VERY ALPHA
- Restructure into [package layout](https://blog.ionelmc.ro/2014/05/25/python-packaging/#the-structure)
- Adding Tox and Pytest so that they work<|MERGE_RESOLUTION|>--- conflicted
+++ resolved
@@ -7,18 +7,16 @@
 
 ## [Unreleased]
 
-<<<<<<< HEAD
 ### Changed
 
 - Fixed the "inconsistent" bug in L010. Thanks [@nolanbconaway](https://github.com/nolanbconaway)
-=======
+
 ### Added
 
 - `--format` option to the `parse` command that allows a yaml output. This
   is mostly to make test writing easier in the development process but
   might also be useful for other things.
 - Parsing of set operations like `UNION`.
->>>>>>> c390b493
 
 ## [0.2.4] - 2019-12-06
 
